--- conflicted
+++ resolved
@@ -86,19 +86,6 @@
     result = json.loads(dgraph_client.query(preprocessing.add_default_attributes(query)))
     return {"response": result["node_attributes"]}
 
-<<<<<<< HEAD
-@router.get("/node_neighbors",
-    response_model=models.ResponseModel, 
-    summary="Get all node neighbors for a given node uid")
-def node_neighbors(uid: str, types: str, return_type: str = "json", graph_layout: str = "sfdp"):
-    query_body = """{{
-        getAllNodeNeighbors(func: uid({uid})) {{
-            uid
-            dgraph.type
-            expand(_all_) {{
-                uid
-                dgraph.type
-=======
 
 @router.post("/attribute_search",
     response_model=query_models.GeneralResponseList, 
@@ -184,7 +171,6 @@
     query = f"""{{
         neighbors(func: uid({request.uids})) {{
             expand(_all_) {{
->>>>>>> 5656f439
                 expand({types})
             }}
             ioc {{
@@ -197,11 +183,6 @@
                 }}
             }}
         }}
-<<<<<<< HEAD
-    }}
-    """.format(uid=uid, types=types)
-    return qutils.handle_query(query_body=query_body, query_header="", variables={"hack": True}, type=return_type, layout=graph_layout)
-=======
     }}"""
 
     # Perform query and raise HTTP exception if any error occurs
@@ -219,5 +200,4 @@
                     uid_result_reduced[attribute] = value
         neighbors.append(uid_result_reduced)
 
-    return {"response": neighbors}
->>>>>>> 5656f439
+    return {"response": neighbors}