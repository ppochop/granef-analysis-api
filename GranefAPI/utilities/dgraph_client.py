--- conflicted
+++ resolved
@@ -75,11 +75,6 @@
         ])
         self.dgraph = pydgraph.DgraphClient(self.client_stub)
 
-<<<<<<< HEAD
-    def query(self, query: str, variables: dict = {}) -> str:
-        """
-        Perform query using established Dgraph connection. 
-=======
 
     def query(self, query: str, variables: dict = None) -> str:
         """Perform given query and raise HTTPException if some error occurs.
@@ -91,7 +86,6 @@
         Raises:
             HTTPException (status: 503): Database is not connected.
             HTTPException (status: 500): The query transaction failed.
->>>>>>> 5656f439
 
         Returns:
             str: Obtained response as a JSON string.
@@ -105,7 +99,7 @@
 
         try:
             txn = self.dgraph.txn(read_only=True)
-            result = txn.query(query, variables if not "hack" in variables else {})
+            result = txn.query(query, variables)
         except Exception as e:
             raise HTTPException(
                 status_code = 500,
